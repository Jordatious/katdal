--- conflicted
+++ resolved
@@ -71,36 +71,6 @@
 pols_to_use = ['HH'] if options.HH else ['VV'] if options.VV else ['HH','HV','VH','VV'] if (options.full_pol or options.circular) else ['HH','VV']
  # which polarisation do we want to write into the MS and pull from the HDF5 file
 pol_for_name = 'hh' if options.HH else 'vv' if options.VV else 'full_pol' if options.full_pol else 'circular_pol' if options.circular else 'hh_vv'
-<<<<<<< HEAD
-=======
-ms_name = os.path.splitext(args[0])[0] + ("." if len(args) == 1 else ".et_al.") + pol_for_name + ".ms"
-
-# The first step is to copy the blank template MS to our desired output (making sure it's not already there)
-if os.path.exists(ms_name):
-    raise RuntimeError("MS '%s' already exists - please remove it before running this script" % (ms_name,))
-try:
-    shutil.copytree(options.blank_ms, ms_name)
-except OSError:
-    raise RuntimeError("Failed to copy blank MS from %s to %s - please check presence of blank MS and/or permissions" % (options.blank_ms, ms_name))
-
-print "Will create MS output in", ms_name
-
-# Instructions to flag by elevation if requested
-if options.elevation_range is not None:
-    emin,emax = options.elevation_range.split(',')
-    print "\nThe MS can be flagged by elevation in casapy v3.4.0 or higher, with the command:"
-    print "      tflagdata(vis='%s', mode='elevation', lowerlimit=%s, upperlimit=%s, action='apply')\n" % (ms_name, emin, emax)
-
-# Instructions to create uvfits file if requested
-if options.uvfits:
-    uv_name = os.path.splitext(args[0])[0] + ("." if len(args) == 1 else ".et_al.") + pol_for_name + ".uvfits"
-    print "\nThe MS can be converted into a uvfits file in casapy, with the command:"
-    print "      exportuvfits(vis='%s', fitsfile='%s', datacolumn='data')\n" % (ms_name, uv_name)
-
-if options.HH or options.VV: print "\n#### Producing Stokes I MS using " + ('HH' if options.HH else 'VV') + " only ####\n"
-elif options.full_pol: print "\n#### Producing a full polarisation MS (HH,HV,VH,VV) ####\n"
-else: print "\n#### Producing a two polarisation MS (HH, VV) ####\n"
->>>>>>> b021de3c
 
 # Open HDF5 file
 # if len(args) == 1: args = args[0]
@@ -125,7 +95,6 @@
     if os.path.exists(ms_name):
         raise RuntimeError("MS '%s' already exists - please remove it before running this script" % (ms_name,))
     try:
-<<<<<<< HEAD
         shutil.copytree(options.blank_ms, ms_name)
     except OSError:
         raise RuntimeError("Failed to copy blank MS from %s to %s - please check presence of blank MS and/or permissions" % (options.blank_ms, ms_name))
@@ -207,7 +176,7 @@
         dump_av = 1
         time_av = h5.dump_period
 
-    # Print a message if extending flags to averageing bins.
+    # Print a message if extending flags to averaging bins.
     if average_data and options.flagav and options.flags!='': print "Extending flags to averaging bins."
 
 
@@ -377,226 +346,3 @@
         tar = tarfile.open('%s.tar' % (ms_name,), 'w')
         tar.add(ms_name, arcname=os.path.basename(ms_name))
         tar.close()
-=======
-        autodelay=[int(ad) for ad in h5.sensor['DBE/auto-delay']]
-        if all(autodelay): print "Fringe-stopping already performed in hardware... do you really want to stop the fringes here?"
-    except KeyError:
-        pass
-
-# Select frequency channel range
-if options.channel_range is not None:
-    channel_range = [int(chan_str) for chan_str in options.channel_range.split(',')]
-    first_chan, last_chan = channel_range[0], channel_range[1]
-
-    if (first_chan < 0) or (last_chan >= h5.shape[1]):
-        raise RuntimeError("Requested channel range outside data set boundaries. Set channels in the range [0,%s]" % (h5.shape[1]-1,))
-
-    chan_range = slice(first_chan, last_chan + 1)
-    print "\nChannel range %s through %s." % (first_chan, last_chan)
-    h5.select(channels=chan_range)
-
-# Are we averaging?
-average_data = False
-
-# Work out channel average and frequency increment
-if options.chanbin > 1:
-    average_data = True
-    # Check how many channels we are dropping
-    numchans = len(h5.channels)
-    chan_remainder = numchans % options.chanbin
-    print "Averaging %s channels, output ms will have %s channels." % (options.chanbin,int(numchans/min(numchans,options.chanbin)))
-    if chan_remainder > 0:
-        print "The last %s channels in the data will be dropped during averaging (%s does not divide %s)." % (chan_remainder,options.chanbin,numchans)
-    chan_av = options.chanbin
-else:
-    # No averaging in channel
-    chan_av = 1
-
-# Get the frequency increment per averaged channel
-channel_freq_width = h5.channel_width * chan_av
-
-# Work out dump average and dump increment
-# Is the desired time bin greater than the dump period?
-if options.dumptime > h5.dump_period:
-    average_data = True
-    dump_av = int(np.round(options.dumptime / h5.dump_period))
-    time_av = dump_av * h5.dump_period
-    print "Averaging %s second dumps to %s seconds." % (h5.dump_period, time_av)
-else:
-    # No averaging in time
-    dump_av = 1
-    time_av = h5.dump_period
-
-# Print a message if extending flags to averageing bins.
-if average_data and options.flagav and options.flags!='': print "Extending flags to averaging bins."
-
-
-# Optionally keep only cross-correlation products
-if options.no_auto:
-    h5.select(corrprods='cross')
-    print "\nCross-correlations only."
-
-print "\nUsing %s as the reference antenna. All targets and activity detection will be based on this antenna.\n" % (h5.ref_ant,)
-# MS expects timestamps in MJD seconds
-start_time = h5.start_time.to_mjd() * 24 * 60 * 60
-end_time = h5.end_time.to_mjd() * 24 * 60 * 60
-
-ms_dict = {}
-ms_dict['ANTENNA'] = ms_extra.populate_antenna_dict([ant.name for ant in h5.ants], [ant.position_ecef for ant in h5.ants],
-                                                    [ant.diameter for ant in h5.ants])
-ms_dict['FEED'] = ms_extra.populate_feed_dict(len(h5.ants), num_receptors_per_feed=2)
-ms_dict['DATA_DESCRIPTION'] = ms_extra.populate_data_description_dict()
-ms_dict['POLARIZATION'] = ms_extra.populate_polarization_dict(ms_pols=pols_to_use,stokes_i=(options.HH or options.VV),circular=options.circular)
-ms_dict['OBSERVATION'] = ms_extra.populate_observation_dict(start_time, end_time, "KAT-7", h5.observer, h5.experiment_id)
-
-print "Writing static meta data..."
-ms_extra.write_dict(ms_dict, ms_name, verbose=options.verbose)
-
-ms_dict = {}
-#increment scans sequentially in the ms
-scan_itr = 1
-print "\nIterating through scans in file(s)...\n"
-main_table = ms_extra.open_main(ms_name, verbose=options.verbose)
- # prepare to write main dict
-corrprod_to_index = dict([(tuple(cp), ind) for cp, ind in zip(h5.corr_products, range(len(h5.corr_products)))])
-field_names, field_centers, field_times = [], [], []
-obs_modes = ['UNKNOWN']
-
-for scan_ind, scan_state, target in h5.scans():
-    s = time.time()
-    scan_len = h5.shape[0]
-    if scan_state != 'track':
-        if options.verbose: print "scan %3d (%4d samples) skipped '%s' - not a track" % (scan_ind, scan_len, scan_state)
-        continue
-    if scan_len < 2:
-        if options.verbose: print "scan %3d (%4d samples) skipped - too short" % (scan_ind, scan_len)
-        continue
-    if target.body_type != 'radec':
-        if options.verbose: print "scan %3d (%4d samples) skipped - target '%s' not RADEC" % (scan_ind, scan_len, target.name)
-        continue
-    print "scan %3d (%4d samples) loaded. Target: '%s'. Writing to disk..." % (scan_ind, scan_len, target.name)
-
-    # load all data for this scan up front, as this improves disk throughput
-    scan_data = h5.vis[:]
-    # load the weights for this scan.
-    scan_weight_data = h5.weights()[:]
-    # load flags selected from 'options.flags' for this scan
-    scan_flag_data = h5.flags(options.flags)[:]
-
-    # Get the average dump time for this scan (equal to scan length if the dump period is longer than a scan)
-    dump_time_width = min(time_av,scan_len*h5.dump_period)
-
-    sz_mb = 0.0
-    # Get UTC timestamps
-    utc_seconds = h5.timestamps[:]
-    # Update field lists if this is a new target
-    if target.name not in field_names:
-        # Since this will be an 'radec' target, we don't need an antenna or timestamp to get the (astrometric) ra, dec
-        ra, dec = target.radec()
-
-        field_names.append(target.name)
-        field_centers.append((ra, dec))
-        field_times.append(katpoint.Timestamp(utc_seconds[0]).to_mjd() * 60 * 60 * 24)
-        if options.verbose: print "Added new field %d: '%s' %s %s" % (len(field_names) - 1, target.name, ra, dec)
-    field_id = field_names.index(target.name)
-
-    # Determine the observation tag for this scan
-    obs_tag = []
-    for tag in target.tags:
-        if tag in tag_to_intent:
-            obs_tag.append(tag_to_intent[tag])
-    obs_tag = ','.join(obs_tag)
-    # add tag to obs_modes list
-    if obs_tag and obs_tag not in obs_modes:
-        obs_modes.append(obs_tag)
-    # get state_id from obs_modes list if it is in the list, else 0 'UNKNOWN'
-    state_id = obs_modes.index(obs_tag) if obs_tag in obs_modes else 0
-
-    for ant1_index, ant1 in enumerate(h5.ants):
-        for ant2_index, ant2 in enumerate(h5.ants):
-            if ant2_index < ant1_index:
-                continue
-            if options.no_auto and (ant2_index == ant1_index):
-                continue
-            polprods = [("%s%s" % (ant1.name,p[0].lower()), "%s%s" % (ant2.name,p[1].lower())) for p in pols_to_use]
-
-            pol_data,flag_pol_data,weight_pol_data = [],[],[]
-
-            for p in polprods:
-                cable_delay = delays[p[1][-1]][ant2.name] - delays[p[0][-1]][ant1.name]
-                # cable delays specific to pol type
-                cp_index = corrprod_to_index.get(p)
-                vis_data = scan_data[:,:,cp_index] if cp_index is not None else np.zeros(h5.shape[:2], dtype=np.complex64)
-                weight_data = scan_weight_data[:,:,cp_index] if cp_index is not None else np.ones(h5.shape[:2], dtype=np.float32)
-                flag_data = scan_flag_data[:,:,cp_index] if cp_index is not None else np.zeros(h5.shape[:2], dtype=np.bool)
-                if options.stop_w:
-                    # Result of delay model in turns of phase. This is now frequency dependent so has shape (tstamps, channels)
-                    turns = np.outer((h5.w[:, cp_index] / katpoint.lightspeed) - cable_delay, h5.channel_freqs)
-                    vis_data *= np.exp(-2j * np.pi * turns)
-
-                out_utc = utc_seconds
-                out_freqs = h5.channel_freqs
-
-                # Overwrite the input visibilities with averaged visibilities,flags,weights,timestamps,channel freqs
-                if average_data: vis_data,weight_data,flag_data,out_utc,out_freqs=averager.average_visibilities(vis_data, weight_data, flag_data, out_utc, out_freqs,timeav=dump_av,chanav=chan_av,flagav=options.flagav)
-
-                pol_data.append(vis_data)
-                weight_pol_data.append(weight_data)
-                flag_pol_data.append(flag_data)
-
-            vis_data = np.dstack(pol_data)
-            weight_data = np.dstack(weight_pol_data)
-            flag_data = np.dstack(flag_pol_data)
-
-            model_data = None
-            corrected_data = None
-            if options.model_data:
-                # unity intensity zero phase model data set, same shape as vis_data
-                model_data = np.ones(vis_data.shape, dtype=np.complex64)
-                # corrected data set copied from vis_data
-                corrected_data = vis_data
-
-            uvw_coordinates = np.array(target.uvw(ant2, timestamp=out_utc, antenna=ant1))
-
-            #Convert averaged UTC timestamps to MJD seconds.
-            out_mjd  =  [katpoint.Timestamp(time_utc).to_mjd() * 24 * 60 * 60 for time_utc in out_utc]
-
-            #Increment the filesize.
-            sz_mb += vis_data.dtype.itemsize * vis_data.size / (1024.0 * 1024.0)
-            sz_mb += weight_data.dtype.itemsize * weight_data.size / (1024.0 * 1024.0)
-            sz_mb += flag_data.dtype.itemsize * flag_data.size / (1024.0 * 1024.0)
-
-            if options.model_data:
-                sz_mb += model_data.dtype.itemsize * model_data.size / (1024.0 * 1024.0)
-                sz_mb += corrected_data.dtype.itemsize * corrected_data.size / (1024.0 * 1024.0)                
-
-            #write the data to the ms.
-            ms_extra.write_rows(main_table, ms_extra.populate_main_dict(uvw_coordinates, vis_data, flag_data, out_mjd, ant1_index, ant2_index, dump_time_width, field_id, state_id, scan_itr, model_data, corrected_data), verbose=options.verbose)
-
-    s1 = time.time() - s
-    if average_data and np.shape(utc_seconds)[0]!=np.shape(out_utc)[0]:
-        print "Averaged %s x %s second dumps to %s x %s second dumps" % (np.shape(utc_seconds)[0],h5.dump_period,np.shape(out_utc)[0],dump_time_width)
-    print "Wrote scan data (%f MB) in %f s (%f MBps)\n" % (sz_mb, s1, sz_mb / s1)
-    scan_itr+=1
-main_table.close()
-# done writing main table
-
-# Remove spaces from source names, unless otherwise specified
-field_names = [f.replace(' ','') for f in field_names] if not options.keep_spaces else field_names
-
-ms_dict = {}
-ms_dict['SPECTRAL_WINDOW'] = ms_extra.populate_spectral_window_dict(out_freqs, channel_freq_width * np.ones(len(out_freqs)))
-ms_dict['FIELD'] = ms_extra.populate_field_dict(field_centers, field_times, field_names)
-ms_dict['STATE'] = ms_extra.populate_state_dict(obs_modes)
-ms_dict['SOURCE'] = ms_extra.populate_source_dict(field_centers, field_times, out_freqs, field_names)
-
-print "\nWriting dynamic fields to disk....\n"
-# Finally we write the MS as per our created dicts
-ms_extra.write_dict(ms_dict, ms_name, verbose=options.verbose)
-if options.tar:
-    tar = tarfile.open('%s.tar' % (ms_name,), 'w')
-    tar.add(ms_name, arcname=os.path.basename(ms_name))
-    tar.close()
->>>>>>> b021de3c
-
-
